<<<<<<< HEAD
# GenLayer Fee Distribution Simulator

## Overview

This project implements a comprehensive fee distribution system for blockchain validator networks. It models how transaction fees are distributed among network participants based on their roles, voting behavior, and consensus patterns. The system supports complex scenarios including normal validation rounds, appeals, timeouts, and various consensus patterns.

## Key Features

- **Role-based Fee Distribution:** Allocates fees to different roles including leaders, validators, senders, and appealants

- **Consensus-Based Rewards:** Rewards validators who vote with the majority and penalizes those in the minority

- **Appeal Processing:** Handles appeal bonds, successful and unsuccessful appeals

- **Comprehensive Testing:** Includes statistical and combinatorial testing frameworks

- **Visualization:** Pretty-prints transaction results and fee distributions

## Project Structure

- `distribute_fees.py`: Core fee distribution logic

- `majority.py`: Functions for determining vote majority

- `custom_types.py`: Pydantic models defining the system's data structures

- `constants.py`: Configuration constants

- `utils.py`: Utility functions for formatting and generating test data

- `fee_distribution_tests.py`: Specific test scenarios

- `statistical_testing.py`: Statistical sampling-based tests

- `combinatorial_testing.py`: Comprehensive combinatorial testing

## How It Works

### Core Components

1. Rounds & Rotations:

- A transaction includes one or more rounds

- Each round contains one or more rotations

- Each rotation contains votes from validators

2. Vote Types:

- Agree: Validator agrees with the transaction

- Disagree: Validator disagrees with the transaction

- Timeout: Validator timed out without casting a vote

- LeaderReceipt: Special vote type for the round leader

3. Round Types:

- normal_round: Standard validation round

- appeal_round: Round initiated by an appeal

- Various other specialized round types for different scenarios

4. Fee Distribution Logic:

- Leaders receive timeout fees for leadership responsibilities

- Validators in the majority receive validation fees

- Validators in the minority receive penalties (negative fees)

- Appealants receive or lose appeal bonds based on appeal success

- Senders may receive portions of unsuccessful appeal bonds

### Fee Distribution Process

1. Rounds are labeled based on their context and voting patterns

2. Each round's fees are distributed according to its label

3. Fees accumulate in a FeeDistribution object mapping addresses to their roles and fee amounts

4. The final distribution shows how much each participant earned or lost

## Testing Framework

The project includes three types of testing:

1. Scenario-based Testing (fee_distribution_tests.py):

- Predefined scenarios testing specific edge cases

- Clear visualization of inputs and outputs

2. Statistical Testing (statistical_testing.py):

- Uses prior probabilities to generate realistic scenarios

- Models typical network behavior

- Tests fee distribution across likely scenarios

3. Combinatorial Testing (combinatorial_testing.py):

- Systematically tests all combinations of factors

- Provides comprehensive coverage of possible states

- Includes complexity analysis to understand testing boundaries

## Use Cases

This system is useful for:

- Economic Analysis: Studying incentive structures in GenLayer Protocol

- Protocol Simulation: Validating economic models before deployment

## Getting Started

1. Run predefined test scenarios:
    
```bash
   python fee_distribution_tests.py
``` 

2. Run statistical tests:
    
```bash    
   python statistical_testing.py
```    

2. Run combinatorial tests:
```    
   python combinatorial_testing.py
``` 

2. Create custom scenarios:
    
```python
       from custom_types import (
    
           FeeDistribution, TransactionBudget, 
    
           TransactionRoundResults, Round, Rotation
    
       )
    
       from distribute_fees import distribute_fees
    
       # Initialize fee distribution
    
       fee_distribution = initialize_fee_distribution()
    
       # Create your custom scenario
    
       transaction_results = TransactionRoundResults(...)
    
       transaction_budget = TransactionBudget(...)
    
       # Distribute fees
    
       result, round_labels = distribute_fees(
    
           fee_distribution=fee_distribution,
    
           transaction_results=transaction_results,
    
           transaction_budget=transaction_budget
    
       )
```    

## Visualization

The system includes robust visualization for:

- Transaction structure with color-coded vote types

- Round labels and consensus outcomes

- Detailed fee distribution with color-coded positive/negative amounts

- Summary statistics for overall fee distribution

## Future Development

- Auto-computing of bonds per unsuccessful appeal type

- Building a frontend with Streamlit for easy to see

- Adding more unit tests

- Expanding documentation

## Summary

This GenLayer fee distribution simulator provides a sophisticated model for incentivizing correct behavior in validator networks. By rewarding consensus and penalizing deviation, it creates economic incentives for network health while providing mechanisms for appeals and error correction.
=======
# Optimistic Democracy Consensus Simulator

A simulation framework for testing and analyzing the Optimistic Democracy consensus mechanism. The project provides tools for simulating transaction processing, reward distribution, and appeal mechanisms.

## Core Concepts

The simulator models several key components of the Optimistic Democracy system:

1. **Transactions**
   - Managed through rounds of consensus
   - Support for initial, rotation, and appeal rounds
   - Automatic state progression based on voting outcomes

2. **Participants**
   - Dynamic role assignment (leader, validator)
   - Reward tracking per round
   - Support for multiple rounds participation

3. **Reward System**
   - Time-unit based rewards and penalties
   - Budget management per transaction
   - Role-specific reward distribution

4. **Appeal Mechanism**
   - Support for leader, validator, and tribunal appeals
   - Bond-based appeal system
   - Success calculation based on voting outcomes

## Project Structure

```
simulation/
├── models/
│   ├── budget.py           # Transaction budget management
│   ├── enums.py           # System enumerations
│   ├── participant.py      # Participant state and behavior
│   ├── reward_manager.py   # Reward distribution logic
│   ├── round.py           # Round types and management
│   └── transaction.py      # Transaction orchestration
├── tests/
│   ├── test_budget.py
│   ├── test_participant.py
│   ├── test_round.py
│   └── test_transaction.py
├── utils.py               # Helper functions
└── config_constants.py    # System configuration
```

## Key Features

- **Dynamic Validator Selection**: Automatically scales validator count between rounds
- **Flexible Round Management**: Supports multiple round types with different voting mechanisms
- **Comprehensive Reward System**: Tracks and distributes rewards based on participant behavior
- **Automated State Transitions**: Determines next steps based on voting outcomes
- **Test Coverage**: Extensive test suite for all components

## Testing

Run the test suite using pytest:

```bash
pytest
```

To run it with prints:

```bash
pytest -s
```

## Contributing

Contributions are welcome! Please ensure tests pass and add new tests for new functionality.
>>>>>>> f07c5cfd
<|MERGE_RESOLUTION|>--- conflicted
+++ resolved
@@ -1,4 +1,3 @@
-<<<<<<< HEAD
 # GenLayer Fee Distribution Simulator
 
 ## Overview
@@ -200,79 +199,4 @@
 
 ## Summary
 
-This GenLayer fee distribution simulator provides a sophisticated model for incentivizing correct behavior in validator networks. By rewarding consensus and penalizing deviation, it creates economic incentives for network health while providing mechanisms for appeals and error correction.
-=======
-# Optimistic Democracy Consensus Simulator
-
-A simulation framework for testing and analyzing the Optimistic Democracy consensus mechanism. The project provides tools for simulating transaction processing, reward distribution, and appeal mechanisms.
-
-## Core Concepts
-
-The simulator models several key components of the Optimistic Democracy system:
-
-1. **Transactions**
-   - Managed through rounds of consensus
-   - Support for initial, rotation, and appeal rounds
-   - Automatic state progression based on voting outcomes
-
-2. **Participants**
-   - Dynamic role assignment (leader, validator)
-   - Reward tracking per round
-   - Support for multiple rounds participation
-
-3. **Reward System**
-   - Time-unit based rewards and penalties
-   - Budget management per transaction
-   - Role-specific reward distribution
-
-4. **Appeal Mechanism**
-   - Support for leader, validator, and tribunal appeals
-   - Bond-based appeal system
-   - Success calculation based on voting outcomes
-
-## Project Structure
-
-```
-simulation/
-├── models/
-│   ├── budget.py           # Transaction budget management
-│   ├── enums.py           # System enumerations
-│   ├── participant.py      # Participant state and behavior
-│   ├── reward_manager.py   # Reward distribution logic
-│   ├── round.py           # Round types and management
-│   └── transaction.py      # Transaction orchestration
-├── tests/
-│   ├── test_budget.py
-│   ├── test_participant.py
-│   ├── test_round.py
-│   └── test_transaction.py
-├── utils.py               # Helper functions
-└── config_constants.py    # System configuration
-```
-
-## Key Features
-
-- **Dynamic Validator Selection**: Automatically scales validator count between rounds
-- **Flexible Round Management**: Supports multiple round types with different voting mechanisms
-- **Comprehensive Reward System**: Tracks and distributes rewards based on participant behavior
-- **Automated State Transitions**: Determines next steps based on voting outcomes
-- **Test Coverage**: Extensive test suite for all components
-
-## Testing
-
-Run the test suite using pytest:
-
-```bash
-pytest
-```
-
-To run it with prints:
-
-```bash
-pytest -s
-```
-
-## Contributing
-
-Contributions are welcome! Please ensure tests pass and add new tests for new functionality.
->>>>>>> f07c5cfd
+This GenLayer fee distribution simulator provides a sophisticated model for incentivizing correct behavior in validator networks. By rewarding consensus and penalizing deviation, it creates economic incentives for network health while providing mechanisms for appeals and error correction.